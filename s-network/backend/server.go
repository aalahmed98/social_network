--- conflicted
+++ resolved
@@ -166,11 +166,7 @@
 		HttpOnly: true,
 	}
 
-<<<<<<< HEAD
-	// Initialize auth handlers and other dependencies
-=======
 	// Initialize auth handlers
->>>>>>> 26cf02af
 	handlers.SetDependencies(db, store)
 }
 
@@ -200,15 +196,12 @@
 	r.HandleFunc("/api/login", handlers.LoginHandler).Methods("POST", "OPTIONS")
 	r.HandleFunc("/api/auth/check", handlers.CheckAuth).Methods("GET", "OPTIONS")
 
-<<<<<<< HEAD
-=======
 	// WebSocket routes - no method restrictions and exempt from error handling
 	// Create a special WebSocket subrouter
 	wsRouter := r.PathPrefix("/ws").Subrouter()
 	wsRouter.HandleFunc("/chat", handlers.HandleWebSocket)
 	log.Println("WebSocket endpoint registered at /ws/chat")
 
->>>>>>> 26cf02af
 	// Private routes (require authentication)
 	authRouter := r.PathPrefix("/api").Subrouter()
 	authRouter.Use(handlers.AuthMiddleware)
