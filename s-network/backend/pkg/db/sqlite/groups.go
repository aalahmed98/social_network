package sqlite

import (
	"database/sql"
	"fmt"
	"log"
	"time"
)

// Group represents a group in the system
type Group struct {
	ID          int64     `json:"id"`
	Name        string    `json:"name"`
	Description string    `json:"description"`
	CreatorID   int64     `json:"creator_id"`
	Avatar      string    `json:"avatar"`
	Privacy     string    `json:"privacy"`
	CreatedAt   time.Time `json:"created_at"`
	UpdatedAt   time.Time `json:"updated_at"`

	// Additional fields for API responses
	MemberCount    int    `json:"member_count,omitempty"`
	IsJoined       bool   `json:"is_joined,omitempty"`
	IsPending      bool   `json:"is_pending,omitempty"`
	HasJoinRequest bool   `json:"has_join_request,omitempty"`
	UserRole       string `json:"user_role,omitempty"`
	CreatorName    string `json:"creator_name,omitempty"`
}

// GroupMember represents a group member
type GroupMember struct {
	GroupID  int64     `json:"group_id"`
	UserID   int64     `json:"user_id"`
	Role     string    `json:"role"`
	JoinedAt time.Time `json:"joined_at"`

	// User details for API responses
	FirstName string `json:"first_name,omitempty"`
	LastName  string `json:"last_name,omitempty"`
	Avatar    string `json:"avatar,omitempty"`
	Email     string `json:"email,omitempty"`
}

// GroupInvitation represents a group invitation
type GroupInvitation struct {
	ID        int64     `json:"id"`
	GroupID   int64     `json:"group_id"`
	InviterID int64     `json:"inviter_id"`
	InviteeID int64     `json:"invitee_id"`
	Status    string    `json:"status"`
	CreatedAt time.Time `json:"created_at"`
	UpdatedAt time.Time `json:"updated_at"`

	// Additional fields for API responses
	GroupName   string `json:"group_name,omitempty"`
	InviterName string `json:"inviter_name,omitempty"`
	InviteeName string `json:"invitee_name,omitempty"`
}

// GroupJoinRequest represents a request to join a group
type GroupJoinRequest struct {
	ID        int64     `json:"id"`
	GroupID   int64     `json:"group_id"`
	UserID    int64     `json:"user_id"`
	Status    string    `json:"status"`
	Message   string    `json:"message"`
	CreatedAt time.Time `json:"created_at"`
	UpdatedAt time.Time `json:"updated_at"`

	// Additional fields for API responses
	GroupName  string `json:"group_name,omitempty"`
	UserName   string `json:"user_name,omitempty"`
	UserAvatar string `json:"user_avatar,omitempty"`
}

// GroupPost represents a post in a group
type GroupPost struct {
	ID            int64     `json:"id"`
	GroupID       int64     `json:"group_id"`
	AuthorID      int64     `json:"author_id"`
	Content       string    `json:"content"`
	ImagePath     string    `json:"image_path"`
	LikesCount    int       `json:"likes_count"`
	CommentsCount int       `json:"comments_count"`
	Upvotes       int       `json:"upvotes"`
	Downvotes     int       `json:"downvotes"`
	CreatedAt     time.Time `json:"created_at"`
	UpdatedAt     time.Time `json:"updated_at"`

	// Additional fields for API responses
	AuthorName   string `json:"author_name,omitempty"`
	AuthorAvatar string `json:"author_avatar,omitempty"`
	IsLiked      bool   `json:"is_liked,omitempty"`
	UserVote     int    `json:"user_vote,omitempty"` // 1 for upvote, -1 for downvote, 0 for no vote
}

// GroupPostComment represents a comment on a group post
type GroupPostComment struct {
	ID        int64     `json:"id"`
	PostID    int64     `json:"post_id"`
	AuthorID  int64     `json:"author_id"`
	Content   string    `json:"content"`
	VoteCount int       `json:"vote_count"`
	Upvotes   int       `json:"upvotes"`
	Downvotes int       `json:"downvotes"`
	CreatedAt time.Time `json:"created_at"`

	// Additional fields for API responses
	AuthorName   string `json:"author_name,omitempty"`
	AuthorAvatar string `json:"author_avatar,omitempty"`
	UserVote     int    `json:"user_vote,omitempty"` // 1 for upvote, -1 for downvote, 0 for no vote
}

// GroupEvent represents an event in a group
type GroupEvent struct {
	ID          int64     `json:"id"`
	GroupID     int64     `json:"group_id"`
	CreatorID   int64     `json:"creator_id"`
	Title       string    `json:"title"`
	Description string    `json:"description"`
	EventDate   time.Time `json:"event_date"`
	CreatedAt   time.Time `json:"created_at"`
	UpdatedAt   time.Time `json:"updated_at"`

	// Additional fields for API responses
	CreatorName   string `json:"creator_name,omitempty"`
	GoingCount    int    `json:"going_count,omitempty"`
	NotGoingCount int    `json:"not_going_count,omitempty"`
	UserResponse  string `json:"user_response,omitempty"`
}

// GroupEventResponse represents a user's response to an event
type GroupEventResponse struct {
	ID        int64     `json:"id"`
	EventID   int64     `json:"event_id"`
	UserID    int64     `json:"user_id"`
	Response  string    `json:"response"`
	CreatedAt time.Time `json:"created_at"`
	UpdatedAt time.Time `json:"updated_at"`
}

// CreateGroup creates a new group
func (db *DB) CreateGroup(group *Group) (int64, error) {
	query := `INSERT INTO groups (name, description, creator_id, avatar, privacy) 
	          VALUES (?, ?, ?, ?, ?)`

	result, err := db.Exec(query, group.Name, group.Description, group.CreatorID, group.Avatar, group.Privacy)
	if err != nil {
		return 0, err
	}

	groupID, err := result.LastInsertId()
	if err != nil {
		return 0, err
	}

	// Add creator as admin member
	_, err = db.Exec(`INSERT INTO group_members (group_id, user_id, role) VALUES (?, ?, 'admin')`,
		groupID, group.CreatorID)
	if err != nil {
		return 0, err
	}

	return groupID, nil
}

// GetGroup retrieves a group by ID
func (db *DB) GetGroup(id int64) (*Group, error) {
	query := `SELECT id, name, description, creator_id, avatar, privacy, created_at, updated_at 
	          FROM groups WHERE id = ?`

	var group Group
	err := db.QueryRow(query, id).Scan(
		&group.ID, &group.Name, &group.Description, &group.CreatorID,
		&group.Avatar, &group.Privacy, &group.CreatedAt, &group.UpdatedAt,
	)

	if err != nil {
		if err == sql.ErrNoRows {
			return nil, nil
		}
		return nil, err
	}

	return &group, nil
}

// GetGroups retrieves all groups with optional filters
func (db *DB) GetGroups(limit, offset int, userID *int64) ([]*Group, error) {
	query := `SELECT g.id, g.name, g.description, g.creator_id, g.avatar, g.privacy, 
	                 g.created_at, g.updated_at,
	                 COUNT(gm.user_id) as member_count,
	                 u.first_name || ' ' || u.last_name as creator_name
	          FROM groups g
	          LEFT JOIN group_members gm ON g.id = gm.group_id
	          LEFT JOIN users u ON g.creator_id = u.id
	          WHERE g.privacy = 'public' OR g.creator_id = ? OR 
	                EXISTS(SELECT 1 FROM group_members WHERE group_id = g.id AND user_id = ?)
	          GROUP BY g.id
	          ORDER BY g.created_at DESC
	          LIMIT ? OFFSET ?`

	var queryUserID int64 = -1
	if userID != nil {
		queryUserID = *userID
	}

	rows, err := db.Query(query, queryUserID, queryUserID, limit, offset)
	if err != nil {
		return nil, err
	}
	defer rows.Close()

	var groups []*Group
	for rows.Next() {
		var group Group
		var creatorName sql.NullString
		if err := rows.Scan(
			&group.ID, &group.Name, &group.Description, &group.CreatorID,
			&group.Avatar, &group.Privacy, &group.CreatedAt, &group.UpdatedAt,
			&group.MemberCount, &creatorName,
		); err != nil {
			return nil, err
		}

		// Set creator name if available
		if creatorName.Valid {
			group.CreatorName = creatorName.String
		}

		// Check user's relationship with this group if userID provided
		if userID != nil {
			group.IsJoined = db.IsGroupMember(group.ID, *userID)
			group.IsPending = db.HasPendingInvitation(group.ID, *userID)
			group.HasJoinRequest = db.HasPendingJoinRequest(group.ID, *userID)
			group.UserRole = db.GetUserRoleInGroup(group.ID, *userID)
		}

		groups = append(groups, &group)
	}

	return groups, rows.Err()
}

// IsGroupMember checks if a user is a member of a group
func (db *DB) IsGroupMember(groupID, userID int64) bool {
	var count int
	query := `SELECT COUNT(*) FROM group_members WHERE group_id = ? AND user_id = ?`
	db.QueryRow(query, groupID, userID).Scan(&count)
	return count > 0
}

// GetUserRoleInGroup gets a user's role in a group
func (db *DB) GetUserRoleInGroup(groupID, userID int64) string {
	var role string
	query := `SELECT role FROM group_members WHERE group_id = ? AND user_id = ?`
	db.QueryRow(query, groupID, userID).Scan(&role)
	return role
}

// AddGroupMember adds a user to a group
func (db *DB) AddGroupMember(groupID, userID int64, role string) error {
	query := `INSERT INTO group_members (group_id, user_id, role) VALUES (?, ?, ?)`
	_, err := db.Exec(query, groupID, userID, role)
	return err
}

// RemoveGroupMember removes a user from a group
func (db *DB) RemoveGroupMember(groupID, userID int64) error {
	query := `DELETE FROM group_members WHERE group_id = ? AND user_id = ?`
	_, err := db.Exec(query, groupID, userID)
	return err
}

// GetGroupMembers retrieves all members of a group
func (db *DB) GetGroupMembers(groupID int64) ([]*GroupMember, error) {
	query := `SELECT gm.group_id, gm.user_id, gm.role, gm.joined_at,
	                 u.first_name, u.last_name, u.avatar, u.email
	          FROM group_members gm
	          JOIN users u ON gm.user_id = u.id
	          WHERE gm.group_id = ?
	          ORDER BY gm.joined_at ASC`

	rows, err := db.Query(query, groupID)
	if err != nil {
		return nil, err
	}
	defer rows.Close()

	var members []*GroupMember
	for rows.Next() {
		var member GroupMember
		if err := rows.Scan(
			&member.GroupID, &member.UserID, &member.Role, &member.JoinedAt,
			&member.FirstName, &member.LastName, &member.Avatar, &member.Email,
		); err != nil {
			return nil, err
		}
		members = append(members, &member)
	}

	return members, rows.Err()
}

// UpdateGroup updates an existing group
func (db *DB) UpdateGroup(group *Group) error {
	query := `UPDATE groups 
	          SET name = ?, description = ?, avatar = ?, privacy = ?, updated_at = CURRENT_TIMESTAMP 
	          WHERE id = ?`

	_, err := db.Exec(query, group.Name, group.Description, group.Avatar, group.Privacy, group.ID)
	return err
}

// DeleteGroup removes a group from the database
func (db *DB) DeleteGroup(id int64) error {
	// Start a transaction to ensure all deletions happen atomically
	tx, err := db.Begin()
	if err != nil {
		return err
	}
	defer tx.Rollback()

	// Enable foreign keys for this transaction
	_, err = tx.Exec("PRAGMA foreign_keys = ON")
	if err != nil {
		return err
	}

	// Delete related data in the correct order to avoid foreign key violations
<<<<<<< HEAD
=======
	// Use IGNORE to skip errors if tables don't exist
>>>>>>> 5e0a74ad

	// 1. Delete group event responses
	_, err = tx.Exec("DELETE FROM group_event_responses WHERE event_id IN (SELECT id FROM group_events WHERE group_id = ?)", id)
	if err != nil {
		return err
	}

	// 2. Delete group events
	_, err = tx.Exec("DELETE FROM group_events WHERE group_id = ?", id)
	if err != nil {
		return err
	}

	// 3. Delete group post comments
	_, err = tx.Exec("DELETE FROM group_post_comments WHERE post_id IN (SELECT id FROM group_posts WHERE group_id = ?)", id)
	if err != nil {
		return err
	}

	// 4. Delete group post likes (if table exists)
	_, err = tx.Exec("DELETE FROM group_post_likes WHERE post_id IN (SELECT id FROM group_posts WHERE group_id = ?)", id)
	if err != nil {
		// Log the error but continue - the table might not exist
		log.Printf("Warning: Error deleting group post likes: %v", err)
	}

	// 5. Delete group posts
	_, err = tx.Exec("DELETE FROM group_posts WHERE group_id = ?", id)
	if err != nil {
		return err
	}

	// 6. Delete group invitations
	_, err = tx.Exec("DELETE FROM group_invitations WHERE group_id = ?", id)
	if err != nil {
		return err
	}

	// 7. Delete group join requests
	_, err = tx.Exec("DELETE FROM group_join_requests WHERE group_id = ?", id)
	if err != nil {
		return err
	}

	// 8. Delete conversation participants for this group
	_, err = tx.Exec("DELETE FROM chat_participants WHERE conversation_id IN (SELECT id FROM chat_conversations WHERE group_id = ?)", id)
	if err != nil {
		return err
	}

	// 9. Delete messages in group conversations
	_, err = tx.Exec("DELETE FROM chat_messages WHERE conversation_id IN (SELECT id FROM chat_conversations WHERE group_id = ?)", id)
	if err != nil {
		return err
	}

	// 10. Delete group conversations
	_, err = tx.Exec("DELETE FROM chat_conversations WHERE group_id = ?", id)
	if err != nil {
		return err
	}

	// 11. Delete group members
	_, err = tx.Exec("DELETE FROM group_members WHERE group_id = ?", id)
	if err != nil {
		return err
	}

	// 12. Finally delete the group itself
	_, err = tx.Exec("DELETE FROM groups WHERE id = ?", id)
	if err != nil {
		return err
	}

	// Commit the transaction
	return tx.Commit()
}

// GetUserGroups retrieves all groups a user is a member of
func (db *DB) GetUserGroups(userID int64) ([]*Group, error) {
	query := `SELECT g.id, g.name, g.description, g.creator_id, g.avatar, g.privacy, g.created_at, g.updated_at 
	          FROM groups g
	          JOIN group_members gm ON g.id = gm.group_id
	          WHERE gm.user_id = ?
	          ORDER BY g.name`

	rows, err := db.Query(query, userID)
	if err != nil {
		return nil, err
	}
	defer rows.Close()

	var groups []*Group
	for rows.Next() {
		var group Group
		if err := rows.Scan(
			&group.ID,
			&group.Name,
			&group.Description,
			&group.CreatorID,
			&group.Avatar,
			&group.Privacy,
			&group.CreatedAt,
			&group.UpdatedAt,
		); err != nil {
			return nil, err
		}
		groups = append(groups, &group)
	}

	if err := rows.Err(); err != nil {
		return nil, err
	}

	return groups, nil
}

// GetPublicGroups retrieves all public groups
func (db *DB) GetPublicGroups(limit, offset int) ([]*Group, error) {
	query := `SELECT id, name, description, creator_id, avatar, privacy, created_at, updated_at 
	          FROM groups 
	          WHERE privacy = 'public' 
	          ORDER BY name 
	          LIMIT ? OFFSET ?`

	rows, err := db.Query(query, limit, offset)
	if err != nil {
		return nil, err
	}
	defer rows.Close()

	var groups []*Group
	for rows.Next() {
		var group Group
		if err := rows.Scan(
			&group.ID,
			&group.Name,
			&group.Description,
			&group.CreatorID,
			&group.Avatar,
			&group.Privacy,
			&group.CreatedAt,
			&group.UpdatedAt,
		); err != nil {
			return nil, err
		}
		groups = append(groups, &group)
	}

	if err := rows.Err(); err != nil {
		return nil, err
	}

	return groups, nil
}

// HasPendingInvitation checks if a user has a pending invitation to a group
func (db *DB) HasPendingInvitation(groupID, userID int64) bool {
	var count int
	query := `SELECT COUNT(*) FROM group_invitations 
	          WHERE group_id = ? AND invitee_id = ? AND status = 'pending'`
	db.QueryRow(query, groupID, userID).Scan(&count)
	return count > 0
}

// HasPendingJoinRequest checks if a user has a pending join request for a group
func (db *DB) HasPendingJoinRequest(groupID, userID int64) bool {
	var count int
	query := `SELECT COUNT(*) FROM group_join_requests 
	          WHERE group_id = ? AND user_id = ? AND status = 'pending'`
	db.QueryRow(query, groupID, userID).Scan(&count)
	return count > 0
}

// CreateGroupInvitation creates a new group invitation
func (db *DB) CreateGroupInvitation(invitation *GroupInvitation) (int64, error) {
	query := `INSERT INTO group_invitations (group_id, inviter_id, invitee_id, status) 
	          VALUES (?, ?, ?, 'pending')`

	result, err := db.Exec(query, invitation.GroupID, invitation.InviterID, invitation.InviteeID)
	if err != nil {
		return 0, err
	}

	return result.LastInsertId()
}

// UpdateInvitationStatus updates the status of a group invitation
func (db *DB) UpdateInvitationStatus(invitationID int64, status string) error {
	query := `UPDATE group_invitations SET status = ?, updated_at = CURRENT_TIMESTAMP 
	          WHERE id = ?`

	_, err := db.Exec(query, status, invitationID)
	return err
}

// GetUserInvitations retrieves all invitations for a user
func (db *DB) GetUserInvitations(userID int64, status string) ([]*GroupInvitation, error) {
	query := `SELECT gi.id, gi.group_id, gi.inviter_id, gi.invitee_id, gi.status, 
	                 gi.created_at, gi.updated_at, g.name as group_name,
	                 u.first_name || ' ' || u.last_name as inviter_name
	          FROM group_invitations gi
	          JOIN groups g ON gi.group_id = g.id
	          JOIN users u ON gi.inviter_id = u.id
	          WHERE gi.invitee_id = ? AND gi.status = ?
	          ORDER BY gi.created_at DESC`

	rows, err := db.Query(query, userID, status)
	if err != nil {
		return nil, err
	}
	defer rows.Close()

	var invitations []*GroupInvitation
	for rows.Next() {
		var inv GroupInvitation
		if err := rows.Scan(
			&inv.ID, &inv.GroupID, &inv.InviterID, &inv.InviteeID, &inv.Status,
			&inv.CreatedAt, &inv.UpdatedAt, &inv.GroupName, &inv.InviterName,
		); err != nil {
			return nil, err
		}
		invitations = append(invitations, &inv)
	}

	return invitations, rows.Err()
}

// CreateJoinRequest creates a new join request
func (db *DB) CreateJoinRequest(request *GroupJoinRequest) (int64, error) {
	query := `INSERT INTO group_join_requests (group_id, user_id, message, status) 
	          VALUES (?, ?, ?, 'pending')`

	result, err := db.Exec(query, request.GroupID, request.UserID, request.Message)
	if err != nil {
		return 0, err
	}

	return result.LastInsertId()
}

// GetGroupJoinRequests retrieves all join requests for a group
func (db *DB) GetGroupJoinRequests(groupID int64, status string) ([]*GroupJoinRequest, error) {
	query := `SELECT gjr.id, gjr.group_id, gjr.user_id, gjr.status, gjr.message,
	                 gjr.created_at, gjr.updated_at, g.name as group_name,
	                 u.first_name || ' ' || u.last_name as user_name, u.avatar as user_avatar
	          FROM group_join_requests gjr
	          JOIN groups g ON gjr.group_id = g.id
	          JOIN users u ON gjr.user_id = u.id
	          WHERE gjr.group_id = ? AND gjr.status = ?
	          ORDER BY gjr.created_at DESC`

	rows, err := db.Query(query, groupID, status)
	if err != nil {
		return nil, err
	}
	defer rows.Close()

	var requests []*GroupJoinRequest
	for rows.Next() {
		var req GroupJoinRequest
		if err := rows.Scan(
			&req.ID, &req.GroupID, &req.UserID, &req.Status, &req.Message,
			&req.CreatedAt, &req.UpdatedAt, &req.GroupName, &req.UserName, &req.UserAvatar,
		); err != nil {
			return nil, err
		}
		requests = append(requests, &req)
	}

	return requests, rows.Err()
}

// UpdateJoinRequestStatus updates the status of a join request
func (db *DB) UpdateJoinRequestStatus(requestID int64, status string) error {
	query := `UPDATE group_join_requests SET status = ?, updated_at = CURRENT_TIMESTAMP 
	          WHERE id = ?`

	_, err := db.Exec(query, status, requestID)
	return err
}

// Group Posts Functions

// CreateGroupPost creates a new post in a group
func (db *DB) CreateGroupPost(post *GroupPost) (int64, error) {
	query := `INSERT INTO group_posts (group_id, author_id, content, image_path) 
	          VALUES (?, ?, ?, ?)`

	result, err := db.Exec(query, post.GroupID, post.AuthorID, post.Content, post.ImagePath)
	if err != nil {
		return 0, err
	}

	return result.LastInsertId()
}

// GetGroupPosts retrieves all posts for a group with pagination
func (db *DB) GetGroupPosts(groupID int64, limit, offset int, userID int64) ([]*GroupPost, error) {
	query := `SELECT gp.id, gp.group_id, gp.author_id, gp.content, gp.image_path, 
	                 gp.likes_count, gp.comments_count, gp.upvotes, gp.downvotes, gp.created_at, gp.updated_at,
	                 u.first_name || ' ' || u.last_name as author_name, u.avatar as author_avatar
	          FROM group_posts gp
	          JOIN users u ON gp.author_id = u.id
	          WHERE gp.group_id = ?
	          ORDER BY gp.created_at DESC
	          LIMIT ? OFFSET ?`

	rows, err := db.Query(query, groupID, limit, offset)
	if err != nil {
		return nil, err
	}
	defer rows.Close()

	var posts []*GroupPost
	for rows.Next() {
		var post GroupPost
		if err := rows.Scan(
			&post.ID, &post.GroupID, &post.AuthorID, &post.Content, &post.ImagePath,
			&post.LikesCount, &post.CommentsCount, &post.Upvotes, &post.Downvotes, &post.CreatedAt, &post.UpdatedAt,
			&post.AuthorName, &post.AuthorAvatar,
		); err != nil {
			return nil, err
		}

		// Check if user liked this post
		post.IsLiked = db.HasUserLikedGroupPost(post.ID, userID)

		// Get user's vote on this post
		userVote, err := db.GetUserVote(int(userID), post.ID, "group_post")
		if err == nil {
			post.UserVote = userVote
		}

		posts = append(posts, &post)
	}

	return posts, rows.Err()
}

// GetGroupPost retrieves a specific group post by ID
func (db *DB) GetGroupPost(postID int64, userID int64) (*GroupPost, error) {
	query := `SELECT gp.id, gp.group_id, gp.author_id, gp.content, gp.image_path, 
	                 gp.likes_count, gp.comments_count, gp.upvotes, gp.downvotes, gp.created_at, gp.updated_at,
	                 u.first_name || ' ' || u.last_name as author_name, u.avatar as author_avatar
	          FROM group_posts gp
	          JOIN users u ON gp.author_id = u.id
	          WHERE gp.id = ?`

	var post GroupPost
	err := db.QueryRow(query, postID).Scan(
		&post.ID, &post.GroupID, &post.AuthorID, &post.Content, &post.ImagePath,
		&post.LikesCount, &post.CommentsCount, &post.Upvotes, &post.Downvotes, &post.CreatedAt, &post.UpdatedAt,
		&post.AuthorName, &post.AuthorAvatar,
	)

	if err != nil {
		if err == sql.ErrNoRows {
			return nil, nil
		}
		return nil, err
	}

	// Check if user liked this post
	post.IsLiked = db.HasUserLikedGroupPost(post.ID, userID)

	// Get user's vote on this post
	userVote, err := db.GetUserVote(int(userID), post.ID, "group_post")
	if err == nil {
		post.UserVote = userVote
	}

	return &post, nil
}

// LikeGroupPost adds a like to a group post
func (db *DB) LikeGroupPost(postID, userID int64) error {
	// Check if already liked
	if db.HasUserLikedGroupPost(postID, userID) {
		return nil // Already liked
	}

	// Insert like
	query := `INSERT INTO group_post_likes (post_id, user_id) VALUES (?, ?)`
	_, err := db.Exec(query, postID, userID)
	if err != nil {
		return err
	}

	// Update likes count
	updateQuery := `UPDATE group_posts SET likes_count = likes_count + 1 WHERE id = ?`
	_, err = db.Exec(updateQuery, postID)
	return err
}

// UnlikeGroupPost removes a like from a group post
func (db *DB) UnlikeGroupPost(postID, userID int64) error {
	// Remove like
	query := `DELETE FROM group_post_likes WHERE post_id = ? AND user_id = ?`
	result, err := db.Exec(query, postID, userID)
	if err != nil {
		return err
	}

	// Check if like was actually removed
	rowsAffected, err := result.RowsAffected()
	if err != nil {
		return err
	}

	if rowsAffected > 0 {
		// Update likes count
		updateQuery := `UPDATE group_posts SET likes_count = likes_count - 1 WHERE id = ?`
		_, err = db.Exec(updateQuery, postID)
	}

	return err
}

// HasUserLikedGroupPost checks if a user has liked a specific group post
func (db *DB) HasUserLikedGroupPost(postID, userID int64) bool {
	var count int
	query := `SELECT COUNT(*) FROM group_post_likes WHERE post_id = ? AND user_id = ?`
	db.QueryRow(query, postID, userID).Scan(&count)
	return count > 0
}

// Group Post Comments Functions

// CreateGroupPostComment adds a comment to a group post
func (db *DB) CreateGroupPostComment(comment *GroupPostComment) (int64, error) {
	query := `INSERT INTO group_post_comments (post_id, author_id, content) 
	          VALUES (?, ?, ?)`

	result, err := db.Exec(query, comment.PostID, comment.AuthorID, comment.Content)
	if err != nil {
		return 0, err
	}

	commentID, err := result.LastInsertId()
	if err != nil {
		return 0, err
	}

	// Update comments count
	updateQuery := `UPDATE group_posts SET comments_count = comments_count + 1 WHERE id = ?`
	_, err = db.Exec(updateQuery, comment.PostID)

	return commentID, err
}

// GetGroupPostComments retrieves all comments for a group post
func (db *DB) GetGroupPostComments(postID int64) ([]*GroupPostComment, error) {
	query := `SELECT gpc.id, gpc.post_id, gpc.author_id, gpc.content, gpc.vote_count, gpc.upvotes, gpc.downvotes, gpc.created_at,
	                 u.first_name || ' ' || u.last_name as author_name, u.avatar as author_avatar
	          FROM group_post_comments gpc
	          JOIN users u ON gpc.author_id = u.id
	          WHERE gpc.post_id = ?
	          ORDER BY gpc.created_at ASC`

	rows, err := db.Query(query, postID)
	if err != nil {
		return nil, err
	}
	defer rows.Close()

	var comments []*GroupPostComment
	for rows.Next() {
		var comment GroupPostComment
		if err := rows.Scan(
			&comment.ID, &comment.PostID, &comment.AuthorID, &comment.Content, &comment.VoteCount, &comment.Upvotes, &comment.Downvotes, &comment.CreatedAt,
			&comment.AuthorName, &comment.AuthorAvatar,
		); err != nil {
			return nil, err
		}
		comments = append(comments, &comment)
	}

	return comments, rows.Err()
}

// GetGroupPostCommentsWithUserVotes retrieves all comments for a group post with user vote data
func (db *DB) GetGroupPostCommentsWithUserVotes(postID int64, userID int64) ([]*GroupPostComment, error) {
	comments, err := db.GetGroupPostComments(postID)
	if err != nil {
		return nil, err
	}

	// Add user vote data for each comment
	for i, comment := range comments {
		userVote, err := db.GetUserVote(int(userID), comment.ID, "group_post_comment")
		if err == nil {
			comments[i].UserVote = userVote
		}
	}

	return comments, nil
}

// GetGroupPostComment retrieves a specific group post comment by ID
func (db *DB) GetGroupPostComment(commentID int64, userID int64) (*GroupPostComment, error) {
	query := `SELECT gpc.id, gpc.post_id, gpc.author_id, gpc.content, gpc.vote_count, gpc.upvotes, gpc.downvotes, gpc.created_at,
	                 u.first_name || ' ' || u.last_name as author_name, u.avatar as author_avatar
	          FROM group_post_comments gpc
	          JOIN users u ON gpc.author_id = u.id
	          WHERE gpc.id = ?`

	var comment GroupPostComment
	err := db.QueryRow(query, commentID).Scan(
		&comment.ID, &comment.PostID, &comment.AuthorID, &comment.Content, &comment.VoteCount, &comment.Upvotes, &comment.Downvotes, &comment.CreatedAt,
		&comment.AuthorName, &comment.AuthorAvatar,
	)

	if err != nil {
		if err == sql.ErrNoRows {
			return nil, nil
		}
		return nil, err
	}

	// Get user's vote on this comment
	userVote, err := db.GetUserVote(int(userID), comment.ID, "group_post_comment")
	if err == nil {
		comment.UserVote = userVote
	}

	return &comment, nil
}

// DeleteGroupPostComment removes a comment from a group post
func (db *DB) DeleteGroupPostComment(commentID int64) error {
	// Start transaction to update comment count
	tx, err := db.Begin()
	if err != nil {
		return err
	}
	defer tx.Rollback()

	// Get the post ID before deleting the comment
	var postID int64
	err = tx.QueryRow("SELECT post_id FROM group_post_comments WHERE id = ?", commentID).Scan(&postID)
	if err != nil {
		if err == sql.ErrNoRows {
			return fmt.Errorf("comment not found")
		}
		return err
	}

	// Delete the comment
	result, err := tx.Exec("DELETE FROM group_post_comments WHERE id = ?", commentID)
	if err != nil {
		return err
	}

	// Check if comment was actually deleted
	rowsAffected, err := result.RowsAffected()
	if err != nil {
		return err
	}

	if rowsAffected == 0 {
		return fmt.Errorf("comment not found")
	}

	// Update comments count in the post
	_, err = tx.Exec("UPDATE group_posts SET comments_count = comments_count - 1 WHERE id = ?", postID)
	if err != nil {
		return err
	}

	// Commit transaction
	return tx.Commit()
}

// Group Events Functions

// CreateGroupEvent creates a new event in a group
func (db *DB) CreateGroupEvent(event *GroupEvent) (int64, error) {
<<<<<<< HEAD
	query := `INSERT INTO group_events (group_id, creator_id, title, description, event_date, event_time) 
	          VALUES (?, ?, ?, ?, ?, ?)`

	// Format date and time separately for SQLite
	formattedDate := event.EventDate.Format("2006-01-02")
	formattedTime := event.EventDate.Format("15:04:05")

	result, err := db.Exec(query, event.GroupID, event.CreatorID, event.Title, event.Description, formattedDate, formattedTime)
=======
	query := `INSERT INTO group_events (group_id, creator_id, title, description, event_date) 
	          VALUES (?, ?, ?, ?, ?)`

	result, err := db.Exec(query, event.GroupID, event.CreatorID, event.Title, event.Description, event.EventDate)
>>>>>>> 5e0a74ad
	if err != nil {
		return 0, err
	}

	return result.LastInsertId()
}

// GetGroupEvents retrieves all events for a group
func (db *DB) GetGroupEvents(groupID int64, userID int64) ([]*GroupEvent, error) {
	query := `SELECT ge.id, ge.group_id, ge.creator_id, ge.title, ge.description, 
	                 ge.event_date, ge.created_at,
	                 u.first_name || ' ' || u.last_name as creator_name
	          FROM group_events ge
	          JOIN users u ON ge.creator_id = u.id
	          WHERE ge.group_id = ?
	          ORDER BY ge.event_date ASC`

	rows, err := db.Query(query, groupID)
	if err != nil {
		log.Printf("GetGroupEvents: Query error - %v", err)
		return nil, err
	}
	defer rows.Close()

	var events []*GroupEvent
	for rows.Next() {
		var event GroupEvent
		if err := rows.Scan(
			&event.ID, &event.GroupID, &event.CreatorID, &event.Title, &event.Description,
			&event.EventDate, &event.CreatedAt, &event.CreatorName,
		); err != nil {
			log.Printf("GetGroupEvents: Scan error - %v", err)
			continue // Skip this event but continue processing others
		}

		// Get response counts
		event.GoingCount, event.NotGoingCount = db.GetEventResponseCounts(event.ID)

		// Get user's response
		event.UserResponse = db.GetUserEventResponse(event.ID, userID)

		events = append(events, &event)
	}

<<<<<<< HEAD
	if err := rows.Err(); err != nil {
		log.Printf("GetGroupEvents: Rows error - %v", err)
		return nil, err
	}

	return events, nil
=======
	return events, rows.Err()
>>>>>>> 5e0a74ad
}

// GetGroupEvent retrieves a specific group event by ID
func (db *DB) GetGroupEvent(eventID int64, userID int64) (*GroupEvent, error) {
	query := `SELECT ge.id, ge.group_id, ge.creator_id, ge.title, ge.description, 
	                 ge.event_date, ge.created_at,
	                 u.first_name || ' ' || u.last_name as creator_name
	          FROM group_events ge
	          JOIN users u ON ge.creator_id = u.id
	          WHERE ge.id = ?`

	var event GroupEvent
	err := db.QueryRow(query, eventID).Scan(
		&event.ID, &event.GroupID, &event.CreatorID, &event.Title, &event.Description,
		&event.EventDate, &event.CreatedAt, &event.CreatorName,
	)

	if err != nil {
		if err == sql.ErrNoRows {
			return nil, nil
		}
		return nil, err
	}

	// Get response counts
	event.GoingCount, event.NotGoingCount = db.GetEventResponseCounts(event.ID)

	// Get user's response
	event.UserResponse = db.GetUserEventResponse(event.ID, userID)

	return &event, nil
}

// RespondToEvent adds or updates a user's response to an event
func (db *DB) RespondToEvent(eventID, userID int64, response string) error {
	// Check if response already exists
	var existingResponse string
	query := `SELECT response FROM group_event_responses WHERE event_id = ? AND user_id = ?`
	err := db.QueryRow(query, eventID, userID).Scan(&existingResponse)

	if err == sql.ErrNoRows {
		// Insert new response
		insertQuery := `INSERT INTO group_event_responses (event_id, user_id, response) 
		                VALUES (?, ?, ?)`
		_, err = db.Exec(insertQuery, eventID, userID, response)
	} else if err == nil {
		// Update existing response
		updateQuery := `UPDATE group_event_responses 
		                SET response = ?, updated_at = CURRENT_TIMESTAMP 
		                WHERE event_id = ? AND user_id = ?`
		_, err = db.Exec(updateQuery, response, eventID, userID)
	}

	return err
}

// GetEventResponseCounts returns the counts of going and not going responses
func (db *DB) GetEventResponseCounts(eventID int64) (going int, notGoing int) {
	query := `SELECT 
	            SUM(CASE WHEN response = 'going' THEN 1 ELSE 0 END) as going,
	            SUM(CASE WHEN response = 'not_going' THEN 1 ELSE 0 END) as not_going
	          FROM group_event_responses 
	          WHERE event_id = ?`

	db.QueryRow(query, eventID).Scan(&going, &notGoing)
	return
}

// GetUserEventResponse gets a user's response to a specific event
func (db *DB) GetUserEventResponse(eventID, userID int64) string {
	var response string
	query := `SELECT response FROM group_event_responses WHERE event_id = ? AND user_id = ?`
	db.QueryRow(query, eventID, userID).Scan(&response)
	return response
}

// GetEventResponses retrieves all responses for an event
func (db *DB) GetEventResponses(eventID int64) ([]*GroupEventResponse, error) {
	query := `SELECT ger.id, ger.event_id, ger.user_id, ger.response, ger.created_at, ger.updated_at
	          FROM group_event_responses ger
	          WHERE ger.event_id = ?
	          ORDER BY ger.created_at DESC`

	rows, err := db.Query(query, eventID)
	if err != nil {
		return nil, err
	}
	defer rows.Close()

	var responses []*GroupEventResponse
	for rows.Next() {
		var response GroupEventResponse
		if err := rows.Scan(
			&response.ID, &response.EventID, &response.UserID, &response.Response,
			&response.CreatedAt, &response.UpdatedAt,
		); err != nil {
			return nil, err
		}
		responses = append(responses, &response)
	}

	return responses, rows.Err()
}

// Group Chat Functions

// CreateGroupConversation creates a chat conversation for a group
func (db *DB) CreateGroupConversation(groupID int64, groupName string) (int64, error) {
	query := `INSERT INTO chat_conversations (name, is_group, group_id) VALUES (?, ?, ?)`

	result, err := db.Exec(query, groupName+" Chat", true, groupID)
	if err != nil {
		return 0, err
	}

	conversationID, err := result.LastInsertId()
	if err != nil {
		return 0, err
	}

	// Add all group members to the conversation
	members, err := db.GetGroupMembers(groupID)
	if err != nil {
		return conversationID, err
	}

	for _, member := range members {
		_, err = db.Exec(`INSERT INTO chat_participants (conversation_id, user_id) VALUES (?, ?)`,
			conversationID, member.UserID)
		if err != nil {
			log.Printf("Error adding member %d to group conversation: %v", member.UserID, err)
		}
	}

	return conversationID, nil
}

// GetGroupConversation retrieves the chat conversation for a group
func (db *DB) GetGroupConversation(groupID int64) (*ChatConversation, error) {
	query := `SELECT id, name, is_group, group_id, created_at, updated_at 
	          FROM chat_conversations WHERE group_id = ?`

	var conv ChatConversation
	err := db.QueryRow(query, groupID).Scan(
		&conv.ID, &conv.Name, &conv.IsGroup, &conv.GroupID, &conv.CreatedAt, &conv.UpdatedAt,
	)

	if err != nil {
		if err == sql.ErrNoRows {
			return nil, nil
		}
		return nil, err
	}

	return &conv, nil
}

// GetOrCreateGroupConversation gets existing group conversation or creates a new one
func (db *DB) GetOrCreateGroupConversation(groupID int64) (int64, error) {
	// Check if conversation already exists
	conv, err := db.GetGroupConversation(groupID)
	if err != nil {
		return 0, err
	}

	if conv != nil {
		return conv.ID, nil
	}

	// Get group information
	group, err := db.GetGroup(groupID)
	if err != nil || group == nil {
		return 0, fmt.Errorf("group not found")
	}

	// Create new conversation
	return db.CreateGroupConversation(groupID, group.Name)
}

// AddMemberToGroupConversation adds a new member to the group conversation
func (db *DB) AddMemberToGroupConversation(groupID, userID int64) error {
	// Get the group conversation
	conv, err := db.GetGroupConversation(groupID)
	if err != nil || conv == nil {
		// If no conversation exists, create one
		_, err = db.GetOrCreateGroupConversation(groupID)
		if err != nil {
			return err
		}
		// Get the newly created conversation
		conv, err = db.GetGroupConversation(groupID)
		if err != nil || conv == nil {
			return fmt.Errorf("failed to create group conversation")
		}
	}

	// Add user to conversation
	query := `INSERT OR IGNORE INTO chat_participants (conversation_id, user_id) VALUES (?, ?)`
	_, err = db.Exec(query, conv.ID, userID)
	return err
}

// RemoveMemberFromGroupConversation removes a member from the group conversation
func (db *DB) RemoveMemberFromGroupConversation(groupID, userID int64) error {
	// Get the group conversation
	conv, err := db.GetGroupConversation(groupID)
	if err != nil || conv == nil {
		return nil // No conversation to remove from
	}

	// Remove user from conversation
	query := `DELETE FROM chat_participants WHERE conversation_id = ? AND user_id = ?`
	_, err = db.Exec(query, conv.ID, userID)
	return err
}<|MERGE_RESOLUTION|>--- conflicted
+++ resolved
@@ -328,10 +328,7 @@
 	}
 
 	// Delete related data in the correct order to avoid foreign key violations
-<<<<<<< HEAD
-=======
 	// Use IGNORE to skip errors if tables don't exist
->>>>>>> 5e0a74ad
 
 	// 1. Delete group event responses
 	_, err = tx.Exec("DELETE FROM group_event_responses WHERE event_id IN (SELECT id FROM group_events WHERE group_id = ?)", id)
@@ -910,21 +907,10 @@
 
 // CreateGroupEvent creates a new event in a group
 func (db *DB) CreateGroupEvent(event *GroupEvent) (int64, error) {
-<<<<<<< HEAD
-	query := `INSERT INTO group_events (group_id, creator_id, title, description, event_date, event_time) 
-	          VALUES (?, ?, ?, ?, ?, ?)`
-
-	// Format date and time separately for SQLite
-	formattedDate := event.EventDate.Format("2006-01-02")
-	formattedTime := event.EventDate.Format("15:04:05")
-
-	result, err := db.Exec(query, event.GroupID, event.CreatorID, event.Title, event.Description, formattedDate, formattedTime)
-=======
 	query := `INSERT INTO group_events (group_id, creator_id, title, description, event_date) 
 	          VALUES (?, ?, ?, ?, ?)`
 
 	result, err := db.Exec(query, event.GroupID, event.CreatorID, event.Title, event.Description, event.EventDate)
->>>>>>> 5e0a74ad
 	if err != nil {
 		return 0, err
 	}
@@ -935,7 +921,7 @@
 // GetGroupEvents retrieves all events for a group
 func (db *DB) GetGroupEvents(groupID int64, userID int64) ([]*GroupEvent, error) {
 	query := `SELECT ge.id, ge.group_id, ge.creator_id, ge.title, ge.description, 
-	                 ge.event_date, ge.created_at,
+	                 ge.event_date, ge.created_at, ge.updated_at,
 	                 u.first_name || ' ' || u.last_name as creator_name
 	          FROM group_events ge
 	          JOIN users u ON ge.creator_id = u.id
@@ -944,7 +930,6 @@
 
 	rows, err := db.Query(query, groupID)
 	if err != nil {
-		log.Printf("GetGroupEvents: Query error - %v", err)
 		return nil, err
 	}
 	defer rows.Close()
@@ -954,10 +939,9 @@
 		var event GroupEvent
 		if err := rows.Scan(
 			&event.ID, &event.GroupID, &event.CreatorID, &event.Title, &event.Description,
-			&event.EventDate, &event.CreatedAt, &event.CreatorName,
+			&event.EventDate, &event.CreatedAt, &event.UpdatedAt, &event.CreatorName,
 		); err != nil {
-			log.Printf("GetGroupEvents: Scan error - %v", err)
-			continue // Skip this event but continue processing others
+			return nil, err
 		}
 
 		// Get response counts
@@ -969,22 +953,13 @@
 		events = append(events, &event)
 	}
 
-<<<<<<< HEAD
-	if err := rows.Err(); err != nil {
-		log.Printf("GetGroupEvents: Rows error - %v", err)
-		return nil, err
-	}
-
-	return events, nil
-=======
 	return events, rows.Err()
->>>>>>> 5e0a74ad
 }
 
 // GetGroupEvent retrieves a specific group event by ID
 func (db *DB) GetGroupEvent(eventID int64, userID int64) (*GroupEvent, error) {
 	query := `SELECT ge.id, ge.group_id, ge.creator_id, ge.title, ge.description, 
-	                 ge.event_date, ge.created_at,
+	                 ge.event_date, ge.created_at, ge.updated_at,
 	                 u.first_name || ' ' || u.last_name as creator_name
 	          FROM group_events ge
 	          JOIN users u ON ge.creator_id = u.id
@@ -993,7 +968,7 @@
 	var event GroupEvent
 	err := db.QueryRow(query, eventID).Scan(
 		&event.ID, &event.GroupID, &event.CreatorID, &event.Title, &event.Description,
-		&event.EventDate, &event.CreatedAt, &event.CreatorName,
+		&event.EventDate, &event.CreatedAt, &event.UpdatedAt, &event.CreatorName,
 	)
 
 	if err != nil {
