--- conflicted
+++ resolved
@@ -1,123 +1,52 @@
 "use client";
 
-<<<<<<< HEAD
-import React from "react";
-=======
-import React, { useEffect, useRef, useState } from "react";
->>>>>>> c23821f1
+import React, { useState, useEffect, useRef } from "react";
 import Link from "next/link";
 import { usePathname, useRouter } from "next/navigation";
 import { useAuth } from "@/context/AuthContext";
+import { FiSearch, FiUser, FiX } from "react-icons/fi";
+import Image from "next/image";
+
+interface SearchResult {
+  id: number;
+  firstName: string;
+  lastName: string;
+  avatar: string;
+  nickname?: string;
+  verified: boolean;
+}
 
 export default function Navbar() {
   const router = useRouter();
   const pathname = usePathname();
-<<<<<<< HEAD
   const { isLoggedIn, loading, logout } = useAuth();
-=======
-  const [isLoggedIn, setIsLoggedIn] = useState(false);
-  const [loading, setLoading] = useState(true);
-
-  // Search-related states
-  const [searchQuery, setSearchQuery] = useState("");
-  const [searchResults, setSearchResults] = useState<any[]>([]);
-  const [searchLoading, setSearchLoading] = useState(false);
-
-  // Ref to detect clicks outside the search container
-  const searchContainerRef = useRef<HTMLDivElement>(null);
-
+  const [searchTerm, setSearchTerm] = useState("");
+  const [searchResults, setSearchResults] = useState<SearchResult[]>([]);
+  const [showSearchResults, setShowSearchResults] = useState(false);
+  const [isSearching, setIsSearching] = useState(false);
+  const searchResultsRef = useRef<HTMLDivElement>(null);
+  const searchInputRef = useRef<HTMLInputElement>(null);
+
+  // Close search results when clicking outside
   useEffect(() => {
-    // Check authentication status
-    const checkAuth = async () => {
-      try {
-        const backendUrl =
-          process.env.NEXT_PUBLIC_BACKEND_URL || "http://localhost:8080";
-        console.log("Checking auth status at:", `${backendUrl}/api/auth/check`);
-
-        const response = await fetch(`${backendUrl}/api/auth/check`, {
-          method: "GET",
-          credentials: "include", // Include cookies in the request
-        });
-
-        if (response.ok) {
-          const data = await response.json();
-          setIsLoggedIn(data.authenticated === true);
-        } else {
-          setIsLoggedIn(false);
-        }
-      } catch (error) {
-        console.error("Auth check error:", error);
-        setIsLoggedIn(false);
-      } finally {
-        setLoading(false);
+    function handleClickOutside(event: MouseEvent) {
+      if (
+        searchResultsRef.current &&
+        !searchResultsRef.current.contains(event.target as Node) &&
+        searchInputRef.current &&
+        !searchInputRef.current.contains(event.target as Node)
+      ) {
+        setShowSearchResults(false);
       }
+    }
+
+    document.addEventListener("mousedown", handleClickOutside);
+    return () => {
+      document.removeEventListener("mousedown", handleClickOutside);
     };
-
-    checkAuth();
-  }, [pathname]);
->>>>>>> c23821f1
-
-  // Live search effect with 300ms debounce
-  useEffect(() => {
-    if (searchQuery.trim() === "") {
-      setSearchResults([]);
-      return;
-    }
-    const backendUrl =
-      process.env.NEXT_PUBLIC_BACKEND_URL || "http://localhost:8080";
-    setSearchLoading(true);
-
-    const timer = setTimeout(() => {
-      fetch(`${backendUrl}/api/search?q=${encodeURIComponent(searchQuery)}`, {
-        method: "GET",
-        credentials: "include",
-      })
-        .then((res) => {
-          if (!res.ok) {
-            throw new Error("Error fetching search results");
-          }
-          return res.json();
-        })
-        .then((data) => {
-          // Ensure that searchResults is always an array even if data is null
-          setSearchResults(Array.isArray(data) ? data : []);
-        })
-        .catch((error) => {
-          console.error("Search error:", error);
-          setSearchResults([]);
-        })
-        .finally(() => {
-          setSearchLoading(false);
-        });
-    }, 300);
-
-    return () => clearTimeout(timer);
-  }, [searchQuery]);
-
-  // Handle click outside the search container to hide dropdown
-  useEffect(() => {
-    const handleClickOutside = (event: MouseEvent) => {
-      if (
-        searchContainerRef.current &&
-        !searchContainerRef.current.contains(event.target as Node)
-      ) {
-        setSearchResults([]);
-      }
-    };
-
-    document.addEventListener("mousedown", handleClickOutside);
-    return () => document.removeEventListener("mousedown", handleClickOutside);
   }, []);
 
-  // Handles form submission. Navigates to a search results page.
-  const handleSearchSubmit = (e: React.FormEvent<HTMLFormElement>) => {
-    e.preventDefault();
-    if (searchQuery.trim() === "") return;
-    router.push(`/search?q=${encodeURIComponent(searchQuery)}`);
-  };
-
   const handleLogout = async () => {
-<<<<<<< HEAD
     await logout();
 
     // If already on home page, refresh the page
@@ -126,29 +55,53 @@
     } else {
       // If on other pages, redirect to home page
       router.push("/");
-=======
-    try {
-      const backendUrl =
-        process.env.NEXT_PUBLIC_BACKEND_URL || "http://localhost:8080";
-
-      console.log("Attempting logout at:", `${backendUrl}/api/logout`);
-
-      await fetch(`${backendUrl}/api/logout`, {
-        method: "POST",
-        credentials: "include", // Include cookies in the request
-      });
-
-      setIsLoggedIn(false);
-
-      if (pathname === "/") {
-        window.location.reload();
-      } else {
-        router.push("/");
+    }
+  };
+
+  // Search functionality
+  const handleSearch = async (e: React.ChangeEvent<HTMLInputElement>) => {
+    const value = e.target.value;
+    setSearchTerm(value);
+
+    if (value.length > 1) {
+      setIsSearching(true);
+      try {
+        const backendUrl =
+          process.env.NEXT_PUBLIC_BACKEND_URL || "http://localhost:8080";
+        const response = await fetch(
+          `${backendUrl}/api/users/search?q=${encodeURIComponent(value)}`,
+          {
+            method: "GET",
+            credentials: "include",
+          }
+        );
+
+        if (response.ok) {
+          const data = await response.json();
+          setSearchResults(data.users || []);
+          setShowSearchResults(true);
+        }
+      } catch (error) {
+        console.error("Search error:", error);
+      } finally {
+        setIsSearching(false);
       }
-    } catch (error) {
-      console.error("Error logging out:", error);
->>>>>>> c23821f1
+    } else {
+      setSearchResults([]);
+      setShowSearchResults(false);
     }
+  };
+
+  const handleSearchResultClick = (userId: number) => {
+    setShowSearchResults(false);
+    setSearchTerm("");
+    router.push(`/profile/${userId}`);
+  };
+
+  const clearSearch = () => {
+    setSearchTerm("");
+    setSearchResults([]);
+    setShowSearchResults(false);
   };
 
   if (loading) {
@@ -162,11 +115,92 @@
   }
 
   return (
-<<<<<<< HEAD
     <nav className="bg-white shadow fixed top-0 left-0 right-0 z-50 flex items-center justify-between h-16 px-4 sm:px-6 lg:px-8">
       <Link href="/" className="text-xl font-bold text-indigo-600">
         Social Network
       </Link>
+
+      {isLoggedIn && (
+        <div className="relative mx-auto max-w-md w-full px-4 hidden md:block">
+          <div className="relative">
+            <input
+              ref={searchInputRef}
+              type="text"
+              placeholder="Search for people..."
+              value={searchTerm}
+              onChange={handleSearch}
+              className="w-full py-2 pl-10 pr-10 rounded-full border border-gray-300 focus:outline-none focus:ring-2 focus:ring-indigo-500 focus:border-transparent"
+            />
+            <div className="absolute left-3 top-2.5 text-gray-400">
+              <FiSearch size={20} />
+            </div>
+            {searchTerm && (
+              <button
+                onClick={clearSearch}
+                className="absolute right-3 top-2.5 text-gray-400 hover:text-gray-600"
+              >
+                <FiX size={20} />
+              </button>
+            )}
+          </div>
+
+          {showSearchResults && searchResults.length > 0 && (
+            <div
+              ref={searchResultsRef}
+              className="absolute mt-1 w-full bg-white rounded-lg shadow-lg z-10 max-h-96 overflow-y-auto"
+            >
+              {searchResults.map((result) => (
+                <div
+                  key={result.id}
+                  className="p-3 hover:bg-gray-100 cursor-pointer flex items-center"
+                  onClick={() => handleSearchResultClick(result.id)}
+                >
+                  <div className="relative h-10 w-10 rounded-full overflow-hidden bg-gray-200 mr-3">
+                    {result.avatar ? (
+                      <Image
+                        src={
+                          result.avatar.startsWith("http")
+                            ? result.avatar
+                            : result.avatar.startsWith("/")
+                            ? `http://localhost:8080${result.avatar}`
+                            : `http://localhost:8080/uploads/${result.avatar}`
+                        }
+                        alt={`${result.firstName} ${result.lastName}`}
+                        fill
+                        sizes="40px"
+                        className="object-cover"
+                      />
+                    ) : (
+                      <div className="flex items-center justify-center h-full w-full bg-indigo-100 text-indigo-500">
+                        <FiUser size={20} />
+                      </div>
+                    )}
+                  </div>
+                  <div>
+                    <div className="font-medium flex items-center">
+                      {result.firstName} {result.lastName}
+                      {result.verified && (
+                        <span className="ml-1 text-blue-500">✓</span>
+                      )}
+                    </div>
+                    {result.nickname && (
+                      <div className="text-sm text-gray-500">
+                        @{result.nickname}
+                      </div>
+                    )}
+                  </div>
+                </div>
+              ))}
+            </div>
+          )}
+
+          {isSearching && (
+            <div className="absolute top-0 right-3 h-full flex items-center">
+              <div className="animate-spin h-5 w-5 border-2 border-indigo-500 rounded-full border-t-transparent"></div>
+            </div>
+          )}
+        </div>
+      )}
 
       {isLoggedIn ? (
         <button
@@ -195,123 +229,6 @@
             >
               Register
             </Link>
-=======
-    <nav className="bg-white shadow">
-      <div className="max-w-7xl mx-auto px-4 sm:px-6 lg:px-8">
-        <div className="flex justify-between h-16">
-          {/* Branding */}
-          <div className="flex-shrink-0 flex items-center">
-            <Link href="/" className="text-xl font-bold text-indigo-600">
-              S-Network
-            </Link>
-          </div>
-
-          {/* Search Bar (only visible when logged in) */}
-          {isLoggedIn && (
-            <div
-              className="flex items-center flex-1 justify-center relative"
-              ref={searchContainerRef}
-            >
-              <form
-                onSubmit={handleSearchSubmit}
-                className="w-full max-w-md relative"
-              >
-                <input
-                  type="text"
-                  placeholder="Search users..."
-                  className="w-full px-3 py-1 border border-gray-300 rounded-md focus:outline-none focus:ring"
-                  value={searchQuery}
-                  onChange={(e) => setSearchQuery(e.target.value)}
-                />
-                {searchLoading && (
-                  <div className="absolute right-2 top-1/2 transform -translate-y-1/2 text-gray-500 text-xs">
-                    Loading...
-                  </div>
-                )}
-                {searchResults && searchResults.length > 0 && (
-                  <ul className="absolute z-10 left-0 right-0 mt-1 bg-white border border-gray-300 rounded-md max-h-60 overflow-auto">
-                    {searchResults.map((user) => (
-                      <li key={user.id} className="px-3 py-2 hover:bg-gray-100">
-                        <Link href={`/profile/${user.id}`}>
-                          {user.first_name} {user.last_name}
-                        </Link>
-                      </li>
-                    ))}
-                  </ul>
-                )}
-              </form>
-            </div>
-          )}
-
-          {/* Navigation Links */}
-          <div className="flex items-center">
-            {isLoggedIn ? (
-              <>
-                <Link
-                  href="/"
-                  className={`px-3 py-2 mx-2 rounded-md text-sm font-medium ${
-                    pathname === "/"
-                      ? "bg-indigo-100 text-indigo-700"
-                      : "text-gray-700 hover:bg-gray-100"
-                  }`}
-                >
-                  Home
-                </Link>
-                <Link
-                  href="/dashboard"
-                  className={`px-3 py-2 mx-2 rounded-md text-sm font-medium ${
-                    pathname === "/dashboard"
-                      ? "bg-indigo-100 text-indigo-700"
-                      : "text-gray-700 hover:bg-gray-100"
-                  }`}
-                >
-                  Dashboard
-                </Link>
-                <Link
-                  href="/posts"
-                  className={`px-3 py-2 mx-2 rounded-md text-sm font-medium ${
-                    pathname === "/posts" || pathname.startsWith("/posts/")
-                      ? "bg-indigo-100 text-indigo-700"
-                      : "text-gray-700 hover:bg-gray-100"
-                  }`}
-                >
-                  Posts
-                </Link>
-                <Link
-                  href="/chats"
-                  className={`px-3 py-2 mx-2 rounded-md text-sm font-medium ${
-                    pathname === "/chats" || pathname.startsWith("/chats/")
-                      ? "bg-indigo-100 text-indigo-700"
-                      : "text-gray-700 hover:bg-gray-100"
-                  }`}
-                >
-                  Chat
-                </Link>
-                <Link
-                  href="/profile"
-                  className={`px-3 py-2 mx-2 rounded-md text-sm font-medium ${
-                    pathname === "/profile"
-                      ? "bg-indigo-100 text-indigo-700"
-                      : "text-gray-700 hover:bg-gray-100"
-                  }`}
-                >
-                  Profile
-                </Link>
-                <button
-                  onClick={handleLogout}
-                  className="px-3 py-2 mx-2 rounded-md text-sm font-medium text-red-600 hover:bg-red-50"
-                >
-                  Logout
-                </button>
-              </>
-            ) : (
-              (pathname !== "/login" && pathname !== "/register") && (
-                <>
-                  {/* Add public-only links here if needed */}
-                </>
-              )
-            )}
->>>>>>> c23821f1
           </div>
         )
       )}
